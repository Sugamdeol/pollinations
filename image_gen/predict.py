--- conflicted
+++ resolved
@@ -159,15 +159,9 @@
         batch_results = []
         for i in range(0, len(prompts),max_batch_size):
             chunked_prompts = prompts[i:i+max_batch_size]
-<<<<<<< HEAD
-            original_prompt = chunked_prompts[0]
-            chunked_prompts[0] = original_prompt #+ ". " + prompt_pimping(original_prompt)
-            print("running on prompts", chunked_prompts, "original", original_prompt)
-=======
             # original_prompt = chunked_prompts[0]
             # chunked_prompts[0] = original_prompt# + ". " + prompt_pimping(original_prompt)
             print("running on prompts", chunked_prompts)
->>>>>>> 8bb0fe05
             with lock:
                 predict_start_time = time.time()
                 try:
