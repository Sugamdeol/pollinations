import React, { useCallback } from "react";
import Form from "@rjsf/material-ui";
import Button from '@material-ui/core/Button'
import Debug from "debug";
import { Box, Paper, Typography } from "@material-ui/core";
<<<<<<< HEAD
import Alert from '@material-ui/lab/Alert';
import HelpModal from "./HelpModal";
import { useDropzone } from 'react-dropzone'
import { CID } from "ipfs-http-client";
=======
import HelpModal from "./HelpModal";
import { useDropzone } from 'react-dropzone'
>>>>>>> 29f7f441

const debug = Debug("Form");

const FormView = ({ input, status, colabState, metadata, nodeID, onSubmit, onCancel }) => {

    debug("metadata", metadata);

    // some variables for conditionally rendering the form parts
    // TODO: has a lot of redundancy. refactor this
    const showSubmit = status === "disconnected" || status === "ready" && colabState !== "running";
    const showCancel = false; //!showSubmit && input.formAction !== "cancel";
    const inProgress = false//!!(input && input.formAction);
    const formDisabled = status === "disconnected" || inProgress;


    // Fill in the form inputs and override default values if they are in the ipfs object
    const filledForm = getFormInputs(input, metadata);
    if (!filledForm)
        return null;


    debug("colabState", colabState);
    debug("filledForm", filledForm);


    debug("nodeID", nodeID, formDisabled)
    const uiSchema = getUISchema(filledForm, showSubmit)

    debug("form uiSchema", uiSchema, filledForm, showSubmit)

    return <Form
        schema={{ properties: filledForm }}
        uiSchema={uiSchema}
        onSubmit={({ formData }) => onSubmit(formData)}
        disabled={formDisabled || colabState === "running"}
    >
<<<<<<< HEAD
        {/* <FileUpload /> */}
=======
        {/* <FileUpload />  */}
>>>>>>> 29f7f441
        <Box m={1}>
            {showSubmit ? <Button type="submit" disabled={formDisabled} >
                [ {inProgress ? "Submitting..." : "Submit"} ]
            </Button>
                : null
            }

            {showCancel && <Button type="button" color="secondary" onClick={onCancel} disabled={formDisabled} >
                [ {inProgress ? "Stopping..." : "Stop"} ]
            </Button>
            }
            <HelpModal />

        </Box>
    </Form>

}

export default React.memo(FormView);


// Add a social checkbox to the form
const addSocialCheckbox = (filledFormNoSocial) =>
({
    ...filledFormNoSocial,
    social: {
        type: "boolean",
        title: "Post to Pollinations' social media feeds",
        default: true
    }
});


// Get the form inputs from the ipfs object. Use the metadata to find default values
function getFormInputs(ipfsInput, metadata) {
    if ((metadata === undefined) || (metadata === null)) return;
    ipfsInput = ipfsInput || {};

    const propertiesWithSocial = addSocialCheckbox(metadata.form.properties);
    
    return Object.fromEntries(Object.entries(propertiesWithSocial).map(
        ([formKey, prop]) => [formKey, formKey in ipfsInput ? { ...prop,"enum": prop.enum, "default": ipfsInput[formKey] } : prop]))
}


// Get the ui schema for the form
const getUISchema = (filledForm, enabled) => {
    debug("getUISchema", filledForm, enabled);
    return Object.fromEntries(Object.keys(filledForm).map(key => [key, toSchema(key, filledForm[key], enabled)]))
};


// Convert the form input type to the ui schema type
const toSchema = (key, props, enabled) => {
<<<<<<< HEAD


    debug("toSchema", key, props);
    const typeMappings = {
        "boolean": () => "radio",
        "string": mapStringType,
        "number": () => "updown",
        "integer": () => "updown",
    };

    const overrideThroughPrefix = Object.entries(prefixMappings).find(([prefix]) => key.startsWith(prefix));

    return {
        "ui:widget":  overrideThroughPrefix ? overrideThroughPrefix[1] : typeMappings[props.type](props),
        "ui_disabled": !enabled
    }

}

// Map the string type to the ui schema type
// - Handles enumerable options differently
// - If the default text has multiple lines it becomes a textarea. Otherwise text.
const mapStringType = ({ default: defaultVal, enum: enumOptions }) => enumOptions ? "select" : textOrTextarea(defaultVal);


const prefixMappings = {
    "file_": "file",
    "num_": "updown"
};


// If the text has multiple lines return textarea, otherwise text.
function textOrTextarea(defaultVal) {
    return (defaultVal.split("\n").length > 1 ? "textarea" : "text");
}

=======
    // TODO: enable prefixMappings
    const typeMappings = {
        "boolean": () => "radio",
        "string": mapStringType,
        "number": () => "updown",
    };
    
    return {
        "ui:widget":  typeMappings[props.type](props),
        "ui_disabled": !enabled
    }

}

// Map the string type to the ui schema type
// - Handles enumerable options differently
// - If the default text has multiple lines it becomes a textarea. Otherwise text.
const mapStringType = ({ default: defaultVal, enum: enumOptions }) => enumOptions ? "select" : textOrTextarea(defaultVal);


const prefixMappings = {
    "file_": "file",
    "num_": "updown"
};


// If the text has multiple lines return textarea, otherwise text.
function textOrTextarea(defaultVal) {
    return (defaultVal.split("\n").length > 1 ? "textarea" : "text");
}

>>>>>>> 29f7f441
// File upload widget using dropzone
function FileUpload() {
    const onDrop = useCallback(async acceptedFiles => {
      // Do something with the files
      debug("dropped files", acceptedFiles);
      const file = acceptedFiles[0];
<<<<<<< HEAD
      const reader = new FileReader();
      const arrayBuffer = reader.readAsArrayBuffer(file);
=======
      const { cid } = await _client.add({content: file.stream(), path: file.path});
>>>>>>> 29f7f441
      
      
    }, []);

    const {getRootProps, getInputProps, isDragActive} = useDropzone({onDrop})
  
<<<<<<< HEAD
    return (
      <Paper variant={isDragActive ? "outlined" : "elevated"}>
=======
    return (<Paper variant={isDragActive ? "outlined":"elevation"}>
>>>>>>> 29f7f441
      <div {...getRootProps()}>
        <input {...getInputProps()} />
        {
          isDragActive ?
            <p>Drop the files here ...</p> :
            <p>Drag 'n' drop some files here, or click to select files</p>
        }
      </div>
      </Paper>
    )
  }
<|MERGE_RESOLUTION|>--- conflicted
+++ resolved
@@ -3,15 +3,8 @@
 import Button from '@material-ui/core/Button'
 import Debug from "debug";
 import { Box, Paper, Typography } from "@material-ui/core";
-<<<<<<< HEAD
-import Alert from '@material-ui/lab/Alert';
 import HelpModal from "./HelpModal";
 import { useDropzone } from 'react-dropzone'
-import { CID } from "ipfs-http-client";
-=======
-import HelpModal from "./HelpModal";
-import { useDropzone } from 'react-dropzone'
->>>>>>> 29f7f441
 
 const debug = Debug("Form");
 
@@ -48,11 +41,7 @@
         onSubmit={({ formData }) => onSubmit(formData)}
         disabled={formDisabled || colabState === "running"}
     >
-<<<<<<< HEAD
-        {/* <FileUpload /> */}
-=======
         {/* <FileUpload />  */}
->>>>>>> 29f7f441
         <Box m={1}>
             {showSubmit ? <Button type="submit" disabled={formDisabled} >
                 [ {inProgress ? "Submitting..." : "Submit"} ]
@@ -107,49 +96,12 @@
 
 // Convert the form input type to the ui schema type
 const toSchema = (key, props, enabled) => {
-<<<<<<< HEAD
-
-
-    debug("toSchema", key, props);
-    const typeMappings = {
-        "boolean": () => "radio",
-        "string": mapStringType,
-        "number": () => "updown",
-        "integer": () => "updown",
-    };
-
-    const overrideThroughPrefix = Object.entries(prefixMappings).find(([prefix]) => key.startsWith(prefix));
-
-    return {
-        "ui:widget":  overrideThroughPrefix ? overrideThroughPrefix[1] : typeMappings[props.type](props),
-        "ui_disabled": !enabled
-    }
-
-}
-
-// Map the string type to the ui schema type
-// - Handles enumerable options differently
-// - If the default text has multiple lines it becomes a textarea. Otherwise text.
-const mapStringType = ({ default: defaultVal, enum: enumOptions }) => enumOptions ? "select" : textOrTextarea(defaultVal);
-
-
-const prefixMappings = {
-    "file_": "file",
-    "num_": "updown"
-};
-
-
-// If the text has multiple lines return textarea, otherwise text.
-function textOrTextarea(defaultVal) {
-    return (defaultVal.split("\n").length > 1 ? "textarea" : "text");
-}
-
-=======
     // TODO: enable prefixMappings
     const typeMappings = {
         "boolean": () => "radio",
         "string": mapStringType,
         "number": () => "updown",
+        "integer": () => "updown"
     };
     
     return {
@@ -176,31 +128,20 @@
     return (defaultVal.split("\n").length > 1 ? "textarea" : "text");
 }
 
->>>>>>> 29f7f441
 // File upload widget using dropzone
 function FileUpload() {
     const onDrop = useCallback(async acceptedFiles => {
       // Do something with the files
       debug("dropped files", acceptedFiles);
       const file = acceptedFiles[0];
-<<<<<<< HEAD
-      const reader = new FileReader();
-      const arrayBuffer = reader.readAsArrayBuffer(file);
-=======
       const { cid } = await _client.add({content: file.stream(), path: file.path});
->>>>>>> 29f7f441
       
       
     }, []);
 
     const {getRootProps, getInputProps, isDragActive} = useDropzone({onDrop})
   
-<<<<<<< HEAD
-    return (
-      <Paper variant={isDragActive ? "outlined" : "elevated"}>
-=======
     return (<Paper variant={isDragActive ? "outlined":"elevation"}>
->>>>>>> 29f7f441
       <div {...getRootProps()}>
         <input {...getInputProps()} />
         {
