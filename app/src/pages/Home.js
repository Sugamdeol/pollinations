--- conflicted
+++ resolved
@@ -16,7 +16,6 @@
 
     debug("got notebooks", notebooks);
     return  <>
-<<<<<<< HEAD
           {/* title */}
         <Box m={5}>
           <List>
@@ -24,9 +23,9 @@
           🌸 Pollinations
           </Typography>
             Pollinations are an effort to make generative art more approachable.   
-            <ListItem>- A frontend hosting a set of curated notebooks that allow creating and experimenting with generative art (this page).</ListItem>
-            <ListItem>- The Interplanetary Filesystem (IPFS) for decentralized censorship-resistant storage</ListItem>
-            <ListItem>- Pollinations are run on Google Colab (for the free cloud GPUs) </ListItem>
+                  <ListItem style={{display:"block"}}>- A frontend hosting a set of <a href="https://github.com/pollinations/hive" target="_blank">curated models</a> that allow creating and experimenting with generative art (this page).</ListItem>
+                  <ListItem>- The Interplanetary Filesystem (IPFS) for decentralized censorship-resistant storage of models, code and generated content</ListItem>
+                  <ListItem>- Pollinations are run on Google Colab (for the free cloud GPUs) </ListItem>
           </List>
 
           { // Only show filter after options are loaded
@@ -54,28 +53,6 @@
             .map(notebook => <NotebookCard key={notebook.name} notebook={notebook} />)
           }
   </>;
-=======
-                <Container maxWidth="md">
-                    {/* title */}
-                    <Box m={5}>
-                    <List>
-                    <Typography variant="h6" component="h6" gutterBottom>
-                    🌸 Pollinations
-                    </Typography>
-                     Pollinations are an effort to make generative art more approachable.   
-                  <ListItem style={{display:"block"}}>- A frontend hosting a set of <a href="https://github.com/pollinations/hive" target="_blank">curated models</a> that allow creating and experimenting with generative art (this page).</ListItem>
-                  <ListItem>- The Interplanetary Filesystem (IPFS) for decentralized censorship-resistant storage of models, code and generated content</ListItem>
-                  <ListItem>- Pollinations are run on Google Colab (for the free cloud GPUs) </ListItem>
-                  <ListItem></ListItem>
-                </List>         
-                    <Typography variant="h6" component="h6" gutterBottom>
-                        Select a model
-                    </Typography>
-                    </Box>
-                    {notebooks.map(notebook => <NotebookCard key={notebook.name} notebook={notebook} />)}
-                </Container>
-            </>;
->>>>>>> ff00acc6
 }
 
 
