import React from 'react'
import ReactDOM from 'react-dom'
import './index.css'
import App from './App'
import * as serviceWorkerRegistration from './serviceWorkerRegistration'
import CssBaseline from '@material-ui/core/CssBaseline'

<<<<<<< HEAD
import { createMuiTheme, ThemeProvider } from '@material-ui/core';

const darkTheme = createMuiTheme({
=======
import { createTheme, ThemeProvider } from '@material-ui/core'

const darkTheme = createTheme({
>>>>>>> 8cfef429
  typography: {
    fontFamily: 'Source Code Pro'
  },
  palette: {
    type: 'dark',
    primary: {
      main:'hsl(10,10,10)'
      },
  },
})

ReactDOM.render(
    <ThemeProvider theme={darkTheme}>
     <CssBaseline />
     <App />
    </ThemeProvider>,
  document.getElementById('root')
);

// If you want your app to work offline and load faster, you can change
// unregister() to register() below. Note this comes with some pitfalls.
// Learn more about service workers: https://cra.link/PWA
serviceWorkerRegistration.unregister();

// If you want to start measuring performance in your app, pass a function
// to log results (for example: reportWebVitals(console.log))
// or send to an analytics endpoint. Learn more: https://bit.ly/CRA-vitals
// reportWebVitals(console.log);<|MERGE_RESOLUTION|>--- conflicted
+++ resolved
@@ -5,15 +5,9 @@
 import * as serviceWorkerRegistration from './serviceWorkerRegistration'
 import CssBaseline from '@material-ui/core/CssBaseline'
 
-<<<<<<< HEAD
 import { createMuiTheme, ThemeProvider } from '@material-ui/core';
 
 const darkTheme = createMuiTheme({
-=======
-import { createTheme, ThemeProvider } from '@material-ui/core'
-
-const darkTheme = createTheme({
->>>>>>> 8cfef429
   typography: {
     fontFamily: 'Source Code Pro'
   },
