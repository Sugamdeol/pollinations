import WallpaperIcon from '@material-ui/icons/Wallpaper';

export const notebooks = [
  {
    name: "CLIP-guided VQGan HQ",
<<<<<<< HEAD
    path: "/p/#QmebmPTxDAHW75tyjAyxLuYpPFUTSSQsTTEiucPJskzqLL",
=======
    path: "/p/QmWt1Z2tN4pwEgHaSvRjBfztWyDUfDNhQhNiGQmjrpBt7d",
>>>>>>> 63784494
    category: "Text-to-Image",
    Icon: WallpaperIcon
  },
  {
<<<<<<< HEAD
      name: "CLIP-guided Diffusion",
      path: "/p/#QmTBUAGsqWzJsF1Ccuzk9W5STkzGa8bK6QcPpj7JrT4a6J",
      category: "Text-to-Image",
      Icon: WallpaperIcon
  },  
=======
    name: "PixelDraw",
    path: "/p/Qmbb9cVxJ1xHEZLbTTqAXw4HMd4FtTJJUgFwpUYrE9tYEQ",
    category: "Text-to-Image",
    Icon: WallpaperIcon
  },
  {
    name: "CLIP-guided Diffusion",
    path: "/p/QmTBUAGsqWzJsF1Ccuzk9W5STkzGa8bK6QcPpj7JrT4a6J",
    category: "Text-to-Image",
    Icon: WallpaperIcon
 }, 
>>>>>>> 63784494
  {
      name: "DALL-E Mini",
      path: "/p/#QmQBzUpwF21ynVfSU3tW2WiWZfNjS94aq58verfghDLpWV",
      category: "Text-to-Image",
      Icon: WallpaperIcon
  }
];

export const defaultNotebook = notebooks[0];
 <|MERGE_RESOLUTION|>--- conflicted
+++ resolved
@@ -3,22 +3,11 @@
 export const notebooks = [
   {
     name: "CLIP-guided VQGan HQ",
-<<<<<<< HEAD
-    path: "/p/#QmebmPTxDAHW75tyjAyxLuYpPFUTSSQsTTEiucPJskzqLL",
-=======
     path: "/p/QmWt1Z2tN4pwEgHaSvRjBfztWyDUfDNhQhNiGQmjrpBt7d",
->>>>>>> 63784494
     category: "Text-to-Image",
     Icon: WallpaperIcon
   },
   {
-<<<<<<< HEAD
-      name: "CLIP-guided Diffusion",
-      path: "/p/#QmTBUAGsqWzJsF1Ccuzk9W5STkzGa8bK6QcPpj7JrT4a6J",
-      category: "Text-to-Image",
-      Icon: WallpaperIcon
-  },  
-=======
     name: "PixelDraw",
     path: "/p/Qmbb9cVxJ1xHEZLbTTqAXw4HMd4FtTJJUgFwpUYrE9tYEQ",
     category: "Text-to-Image",
@@ -30,7 +19,6 @@
     category: "Text-to-Image",
     Icon: WallpaperIcon
  }, 
->>>>>>> 63784494
   {
       name: "DALL-E Mini",
       path: "/p/#QmQBzUpwF21ynVfSU3tW2WiWZfNjS94aq58verfghDLpWV",
